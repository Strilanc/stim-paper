--- conflicted
+++ resolved
@@ -1346,24 +1346,16 @@
   number={1},
   pages={012340},
   year={2006},
-<<<<<<< HEAD
-  publisher={APS}
-=======
   publisher={APS},
   doi={10.1103/PhysRevA.73.012340}
->>>>>>> dadb2ab0
 }
 
 @article{gottesman1997stabilizerformalism,
   title={Stabilizer codes and quantum error correction},
   author={Gottesman, Daniel},
   journal={arXiv preprint quant-ph/9705052},
-<<<<<<< HEAD
-  year={1997}
-=======
   year={1997},
   url={https://arxiv.org/abs/quant-ph/9705052}
->>>>>>> dadb2ab0
 }
 
 @misc{wiki:Advanced_Vector_Extensions,
@@ -1388,12 +1380,8 @@
   number={7029},
   pages={39--44},
   year={2005},
-<<<<<<< HEAD
-  publisher={Nature Publishing Group}
-=======
   publisher={Nature Publishing Group},
   doi={10.1038/nature03350}
->>>>>>> dadb2ab0
 }
 
 @inproceedings{ware2017experimental,
@@ -1402,24 +1390,16 @@
   booktitle={APS March Meeting Abstracts},
   volume={2017},
   pages={L46--004},
-<<<<<<< HEAD
-  year={2017}
-=======
   year={2017},
   doi={10.1103/PhysRevA.103.042604}
->>>>>>> dadb2ab0
 }
 
 @article{karanjai2018contextuality,
   title={Contextuality bounds the efficiency of classical simulation of quantum processes},
   author={Karanjai, Angela and Wallman, Joel J and Bartlett, Stephen D},
   journal={arXiv preprint arXiv:1802.07744},
-<<<<<<< HEAD
-  year={2018}
-=======
   year={2018},
   url={https://arxiv.org/abs/1802.07744}
->>>>>>> dadb2ab0
 }
 
 @article{steane1998introduction,
@@ -1441,10 +1421,6 @@
   number={6},
   pages={062337},
   year={2019},
-<<<<<<< HEAD
-  publisher={APS}
-=======
   publisher={APS},
   doi={10.1103/PhysRevA.99.062337}
->>>>>>> dadb2ab0
 }